--- conflicted
+++ resolved
@@ -468,26 +468,21 @@
 	public function account() {
 		return $this->httpRequest("v3/account", "GET", [], true);
 	}
-<<<<<<< HEAD
+
+	/**
+	 * prevDay get 24hr ticker price change statistics for symbols
+	 *
+	 * $prevDay = $api->prevDay("BNBBTC");
+	 *
+	 * @param $symbol (optional) symbol to get the previous day change for
+	 * @return array with error message or array of prevDay change
+	 */
 	public function prevDay($symbol = '') {
 		$additionalData = [];
 		if(!empty($symbol)){
 			$additionalData = ['symbol' => $symbol];
 		}
 		return $this->httpRequest("v1/ticker/24hr", "GET", $additionalData);
-=======
-
-	/**
-	 * prevDay get 24hr ticker price change statistics for a symbol
-	 *
-	 * $prevDay = $api->prevDay("BNBBTC");
-	 *
-	 * @param $symbol the symbol to get the previous day change for
-	 * @return array with error message or array of prevDay change
-	 */
-	public function prevDay($symbol) {
-		return $this->httpRequest("v1/ticker/24hr", "GET", ["symbol"=>$symbol]);
->>>>>>> 1cbfcb12
 	}
 
 	/**
